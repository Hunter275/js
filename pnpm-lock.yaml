--- conflicted
+++ resolved
@@ -13,12 +13,9 @@
   sub-events:
     specifier: ^1.9.0
     version: 1.9.0
-<<<<<<< HEAD
-=======
   tslib:
     specifier: ^2.5.0
     version: 2.5.0
->>>>>>> 61dddc35
   tslog:
     specifier: ^4.8.2
     version: 4.8.2
@@ -190,13 +187,10 @@
     engines: {node: '>=10.0.0'}
     dev: false
 
-<<<<<<< HEAD
-=======
   /tslib@2.5.0:
     resolution: {integrity: sha512-336iVw3rtn2BUK7ORdIAHTyxHGRIHVReokCR3XjbckJMK7ms8FysBfhLR8IXnAgy7T0PTPNBWKiH514FOW/WSg==}
     dev: false
 
->>>>>>> 61dddc35
   /tslog@4.8.2:
     resolution: {integrity: sha512-eAKIRjxfSKYLs06r1wT7oou6Uv9VN6NW9g0JPidBlqQwPBBl5+84dm7r8zSOPVq1kyfEw1P6B3/FLSpZCorAgA==}
     engines: {node: '>=16'}
